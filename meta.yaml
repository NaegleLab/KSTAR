{% set name = "kstar" %}
<<<<<<< HEAD
{% set version = "1.0.1" %}
=======
{% set version = "0.5.3" %}
>>>>>>> 2c2cf21b


package:
  name: {{ name|lower }}
  version: {{ version }}

source:
  url: https://pypi.io/packages/source/{{ name[0] }}/{{ name }}/kstar-{{ version }}.tar.gz
<<<<<<< HEAD
  sha256: c56c401af595a7606d09a0995a0d7d04b8ef4c17fe1a6a1ca32b2d362a4558b3
=======
  sha256: 4bd585f61486f68f8e3ce800ad8ea678dc29524d8cfbf72d40bc670d0b8aadd6
>>>>>>> 2c2cf21b

build:
  number: 0
  noarch: python
  script: {{ PYTHON }} -m pip install . -vv

requirements:
  host:
    - pip
    - python >=3.10
  run:
<<<<<<< HEAD
    - biopython==1.78.*
=======
    - biopython==1.81.*
>>>>>>> 2c2cf21b
    - matplotlib-base==3.8.*
    - numpy==1.26.*
    - pandas==2.1.*
    - python>=3.10
    - requests==2.31.*
    - scipy==1.11.*
    - seaborn==0.13.*

test:
  imports:
    - kstar
    - kstar.random_experiments
    - kstar.analysis
  commands:
    - pip check
  requires:
    - pip
    - setuptools

about:
  home: https://github.com/NaegleLab/KSTAR
  summary: 'KSTAR: Kinase-Substrate Transfer to Activity Relationships'
  license: GPL-3.0
  license_file: LICENSE

extra:
  recipe-maintainers:
    - NaegleLab
<|MERGE_RESOLUTION|>--- conflicted
+++ resolved
@@ -1,9 +1,6 @@
 {% set name = "kstar" %}
-<<<<<<< HEAD
 {% set version = "1.0.1" %}
-=======
-{% set version = "0.5.3" %}
->>>>>>> 2c2cf21b
+
 
 
 package:
@@ -12,11 +9,7 @@
 
 source:
   url: https://pypi.io/packages/source/{{ name[0] }}/{{ name }}/kstar-{{ version }}.tar.gz
-<<<<<<< HEAD
   sha256: c56c401af595a7606d09a0995a0d7d04b8ef4c17fe1a6a1ca32b2d362a4558b3
-=======
-  sha256: 4bd585f61486f68f8e3ce800ad8ea678dc29524d8cfbf72d40bc670d0b8aadd6
->>>>>>> 2c2cf21b
 
 build:
   number: 0
@@ -28,11 +21,9 @@
     - pip
     - python >=3.10
   run:
-<<<<<<< HEAD
+
     - biopython==1.78.*
-=======
-    - biopython==1.81.*
->>>>>>> 2c2cf21b
+
     - matplotlib-base==3.8.*
     - numpy==1.26.*
     - pandas==2.1.*
